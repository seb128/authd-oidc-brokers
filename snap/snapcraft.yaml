<<<<<<< HEAD
name: authd-oidc
summary: OIDC Broker for authd
=======
name: msentraid-broker
summary: MS EntraID Broker for authd
>>>>>>> d497ab1f
description: |
  Broker that enables OIDC authentication with MS EntraID group management for authd.
version: "0.1"
grade: stable
base: core24
confinement: strict
license: GPL-3.0

apps:
<<<<<<< HEAD
  authd-oidc:
    command: bin/authd-oidc
=======
  msentraid-broker:
    command: bin/msentraid-broker
>>>>>>> d497ab1f
    daemon: simple
    slots:
      - dbus-authd
    plugs:
      - network
      - config-file
    restart-condition: always

slots:
  dbus-authd:
    interface: dbus
    bus: system
<<<<<<< HEAD
    name: com.ubuntu.authd.Oidc
=======
    name: com.ubuntu.authd.MSEntraIDBroker
>>>>>>> d497ab1f

plugs:
  config-file:
    interface: system-files
    read:
<<<<<<< HEAD
      - /etc/authd/brokers.d/oidc

parts:
  broker:
=======
      - /etc/authd/brokers.d/msentraid-broker

parts:
  msentraid-broker:
>>>>>>> d497ab1f
    source: .
    source-type: local
    plugin: go
    go-buildtags: [withmsentraid]
    build-snaps:
      - go
    override-build: |
      go mod download all
      go build -tags=withmsentraid -o ${GOBIN}/msentraid-broker ./cmd/oidc-broker<|MERGE_RESOLUTION|>--- conflicted
+++ resolved
@@ -1,10 +1,5 @@
-<<<<<<< HEAD
-name: authd-oidc
-summary: OIDC Broker for authd
-=======
-name: msentraid-broker
+name: authd-msentraid
 summary: MS EntraID Broker for authd
->>>>>>> d497ab1f
 description: |
   Broker that enables OIDC authentication with MS EntraID group management for authd.
 version: "0.1"
@@ -14,13 +9,8 @@
 license: GPL-3.0
 
 apps:
-<<<<<<< HEAD
-  authd-oidc:
-    command: bin/authd-oidc
-=======
-  msentraid-broker:
-    command: bin/msentraid-broker
->>>>>>> d497ab1f
+  authd-msentraid:
+    command: bin/authd-msentraid
     daemon: simple
     slots:
       - dbus-authd
@@ -33,27 +23,16 @@
   dbus-authd:
     interface: dbus
     bus: system
-<<<<<<< HEAD
-    name: com.ubuntu.authd.Oidc
-=======
-    name: com.ubuntu.authd.MSEntraIDBroker
->>>>>>> d497ab1f
+    name: com.ubuntu.authd.MSEntraID
 
 plugs:
   config-file:
     interface: system-files
     read:
-<<<<<<< HEAD
-      - /etc/authd/brokers.d/oidc
+      - /etc/authd/brokers.d/msentraid
 
 parts:
   broker:
-=======
-      - /etc/authd/brokers.d/msentraid-broker
-
-parts:
-  msentraid-broker:
->>>>>>> d497ab1f
     source: .
     source-type: local
     plugin: go
@@ -62,4 +41,4 @@
       - go
     override-build: |
       go mod download all
-      go build -tags=withmsentraid -o ${GOBIN}/msentraid-broker ./cmd/oidc-broker+      go build -tags=withmsentraid -o ${GOBIN}/authd-msentraid ./cmd/authd-oidc